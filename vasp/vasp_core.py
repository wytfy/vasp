--- conflicted
+++ resolved
@@ -19,12 +19,6 @@
 import json
 
 # internal modules
-<<<<<<< HEAD
-from . import exceptions
-from . import validate
-from .vasprc import VASPRC
-from .vasp import log
-=======
 import vasp
 import vasp.exceptions
 from vasp import validate
@@ -34,7 +28,6 @@
 # This is a temporary variable used below to avoid pep8 long line
 # errors
 nimp = ase.calculators.calculator.PropertyNotImplementedError
->>>>>>> a6d2d351
 
 
 def VaspExceptionHandler(calc, exc_type, exc_value, exc_traceback):
@@ -45,13 +38,6 @@
     elif exc_type == vasp.exceptions.VaspQueued:
         print(exc_value)
         return None
-<<<<<<< HEAD
-    elif exc_type == KeyError and exc_value.args[0] == 'energy':
-        return None
-    elif exc_type == KeyError and exc_value.args[0] == 'forces':
-        return np.array([[None, None, None] for atom in calc.get_atoms()])
-    elif exc_type == KeyError and exc_value.args[0] == 'stress':
-=======
     # This is the new ase 3.13 and Python3 exceptions below here.
     elif (exc_type == nimp and
           exc_value.args[0] == 'energy not present in this calculation'):
@@ -61,7 +47,6 @@
         return np.array([[None, None, None] for atom in calc.get_atoms()])
     elif (exc_type == nimp and
           exc_value.args[0] == 'stress not present in this calculation'):
->>>>>>> a6d2d351
         return np.array([None, None, None, None, None, None])
     elif exc_type == PropertyNotImplementedError and exc_value.args[0] == 'energy':
         return None
@@ -243,7 +228,8 @@
         self.debug = debug
         if debug is not None:
             log.setLevel(debug)
-            self.exception_handler = exception_handler
+
+        self.exception_handler = exception_handler
 
         self.neb = None
         # We have to check for the type here this because an NEB uses
@@ -280,11 +266,7 @@
         # system here.
 
         # Add default parameters if they aren't set otherwise.
-<<<<<<< HEAD
-        for key, val in list(Vasp.default_parameters.items()):
-=======
         for key, val in Vasp.default_parameters.items():
->>>>>>> a6d2d351
             if key not in kwargs and key not in self.parameters:
                 kwargs[key] = val
 
@@ -331,11 +313,7 @@
 
         # Finally run validate functions
         if VASPRC['validate']:
-<<<<<<< HEAD
-            for key, val in list(self.parameters.items()):
-=======
             for key, val in self.parameters.items():
->>>>>>> a6d2d351
                 if key in validate.__dict__:
                     f = validate.__dict__[key]
                     f(self, val)
@@ -441,16 +419,6 @@
             from ase.db import connect
             with connect(os.path.join(self.directory, 'DB.db')) as con:
                 tatoms = con.get_atoms(id=1)
-<<<<<<< HEAD
-            self.write_db(atoms=tatoms, data={'resort': ns})
-            print(('Fixed resort issue in {}. '
-                  'You should not see this message'
-                  ' again'.format(self.directory)))
-            self.resort = ns
-            sort_indices = [k[1] for k in
-                            sorted([[j, i]
-                                    for i, j in enumerate(ns)])]
-=======
                 self.write_db(atoms=tatoms, data={'resort': ns})
                 print('Fixed resort issue in {}. '
                       'You should not see this message'
@@ -459,7 +427,6 @@
                 sort_indices = [k[1] for k in
                                 sorted([[j, i]
                                         for i, j in enumerate(ns)])]
->>>>>>> a6d2d351
 
         self.ppp_list = ppp
         self.atoms_sorted = atoms[sort_indices]
@@ -577,11 +544,7 @@
         #########################
         s += ['\nINPUT Parameters:']
         s += ['-----------------']
-<<<<<<< HEAD
-        for key, value in list(self.parameters.items()):
-=======
         for key, value in self.parameters.items():
->>>>>>> a6d2d351
             s += ['  {0:<10}: {1}'.format(key, value)]
 
         # Format pseudo-potential output
@@ -992,19 +955,11 @@
                 f = validate.__dict__[key]
                 d = f.__doc__ or 'No docstring found.'
                 print(('{} = {}:'.format(key, self.parameters[key])))
-<<<<<<< HEAD
-                if int:
-                    print(('  ' + d))
-                else:
-                    print(('  ' + d.split('\n')[0]))
-                print('')
-=======
                 if long:
                     print(('  ' + d))
                 else:
                     print(('  ' + d.split('\n')[0]))
                     print('')
->>>>>>> a6d2d351
 
     @property
     def ready(self):
