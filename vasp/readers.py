--- conflicted
+++ resolved
@@ -3,17 +3,10 @@
 import os
 import re
 import numpy as np
-<<<<<<< HEAD
-from . import vasp
-from .vasp import log
-from ase.calculators.calculator import Parameters
-from . import exceptions
-=======
 import vasp
 from .vasp import log, Vasp
 from ase.calculators.calculator import Parameters
 import vasp.exceptions
->>>>>>> a6d2d351
 from .monkeypatch import monkeypatch_class
 import ase
 
@@ -409,7 +402,7 @@
         self.results['stress'] = stress
         self.results['dipole'] = None
         self.results['charges'] = np.array([None for atom in self.atoms])
-        
+
         magnetic_moment = 0
         magnetic_moments = np.zeros(len(atoms))
         if self.parameters.get('ispin', 0) == 2:
