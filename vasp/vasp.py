"""ASE calculator for Vasp."""

# https://wiki.fysik.dtu.dk/ase/_modules/ase/calculators/calculator.html#Calculator

# https://gitlab.com/ase/ase/blob/master/ase/calculators/abinit.py
import sys

from ase.calculators.calculator import Calculator,\
    FileIOCalculator

import inspect

from .logger import log

# The core class is defined here
from .vasp_core import Vasp

# These modules monkeypatch the Vasp class
<<<<<<< HEAD
from . import writers
from . import readers
from . import getters
from . import setters
from . import vib
from . import neb
from . import serialize
from . import runner
from . import bader
from . import bandstructure
from . import elastic_moduli
=======
import vasp.writers
import vasp.readers
import vasp.getters
import vasp.setters
import vasp.vib
import vasp.neb
import vasp.serialize
import vasp.runner
import vasp.bader
import vasp.bandstructure
import vasp.elastic_moduli
>>>>>>> a6d2d351


def tryit(func):
    """Decorator to wrap function in try block with Vasp exception handler."""
    def inner(self, *args, **kwargs):
        # we have to check for this attr because sometimes the
        # calculator is a singlepoint calculator which doesn't have
        # it. and also for when we write to the ase-db
        if (hasattr(self, 'debug') and
            self.debug is not None or
            (not hasattr(self, 'exception_handler'))):
            return func(self, *args, **kwargs)
        else:
            try:
                return func(self, *args, **kwargs)
            except Exception:
                if self.exception_handler is not None:
                    return self.exception_handler(self, *sys.exc_info())
                else:
                    raise

    inner.__name__ = func.__name__
    if hasattr(func, '__func__'):
        template = '''

        Wrapped in vasp.tryit.

        Defined at [[{0}::{1}]].'''
        template = template.format(func.__func__.__code__.co_filename,
                                   func.__func__.__code__.co_firstlineno)
    else:
        template = '''

        Wrapped in vasp.tryit.'''

    if func.__doc__ is not None:
        inner.__doc__ = func.__doc__ + template
    else:
        inner.__doc__ = 'Wrapped in vasp.tryit.'

    return inner


# We avoid decorating class methods. It seems to break them.  This
# used to use inspect.ismethod, but in py3 that does not seem correct
# anymore.
for attr in Vasp.__dict__:
    f = getattr(Vasp, attr)
<<<<<<< HEAD
    if inspect.isfunction(f):
=======
    if inspect.isfunction(f):  # and f.__self__ is not Vasp:
>>>>>>> a6d2d351
        setattr(Vasp, attr, tryit(getattr(Vasp, attr)))

for attr in Calculator.__dict__:
    f = getattr(Vasp, attr)
<<<<<<< HEAD
    if inspect.isfunction(f):
=======
    if inspect.isfunction(f):  # and f.__self__ is not Vasp:
>>>>>>> a6d2d351
        setattr(Calculator, attr, tryit(getattr(Calculator, attr)))

for attr in FileIOCalculator.__dict__:
    f = getattr(Vasp, attr)
<<<<<<< HEAD
    if inspect.isfunction(f):
=======
    if inspect.isfunction(f):  # and f.__self__ is not Vasp:
>>>>>>> a6d2d351
        setattr(FileIOCalculator, attr,
                tryit(getattr(FileIOCalculator, attr)))<|MERGE_RESOLUTION|>--- conflicted
+++ resolved
@@ -16,19 +16,6 @@
 from .vasp_core import Vasp
 
 # These modules monkeypatch the Vasp class
-<<<<<<< HEAD
-from . import writers
-from . import readers
-from . import getters
-from . import setters
-from . import vib
-from . import neb
-from . import serialize
-from . import runner
-from . import bader
-from . import bandstructure
-from . import elastic_moduli
-=======
 import vasp.writers
 import vasp.readers
 import vasp.getters
@@ -40,7 +27,6 @@
 import vasp.bader
 import vasp.bandstructure
 import vasp.elastic_moduli
->>>>>>> a6d2d351
 
 
 def tryit(func):
@@ -89,28 +75,16 @@
 # anymore.
 for attr in Vasp.__dict__:
     f = getattr(Vasp, attr)
-<<<<<<< HEAD
-    if inspect.isfunction(f):
-=======
     if inspect.isfunction(f):  # and f.__self__ is not Vasp:
->>>>>>> a6d2d351
         setattr(Vasp, attr, tryit(getattr(Vasp, attr)))
 
 for attr in Calculator.__dict__:
     f = getattr(Vasp, attr)
-<<<<<<< HEAD
-    if inspect.isfunction(f):
-=======
     if inspect.isfunction(f):  # and f.__self__ is not Vasp:
->>>>>>> a6d2d351
         setattr(Calculator, attr, tryit(getattr(Calculator, attr)))
 
 for attr in FileIOCalculator.__dict__:
     f = getattr(Vasp, attr)
-<<<<<<< HEAD
-    if inspect.isfunction(f):
-=======
     if inspect.isfunction(f):  # and f.__self__ is not Vasp:
->>>>>>> a6d2d351
         setattr(FileIOCalculator, attr,
                 tryit(getattr(FileIOCalculator, attr)))