"""Writer functions for vasp.py

Functions that write files: INCAR, POSCAR, POTCAR, KPOINTS

These are separated out by design to keep vasp.py small. Each function is
monkey-patched onto the Vasp class as if it were defined in vasp.py.

"""
import os
import numpy as np
<<<<<<< HEAD
from . import vasp
from .monkeypatch import monkeypatch_class
=======
from .vasp import Vasp, log
from vasp.monkeypatch import monkeypatch_class
>>>>>>> a6d2d351
from ase.calculators.calculator import FileIOCalculator


@monkeypatch_class(Vasp)
def write_input(self, atoms=None, properties=None, system_changes=None):
    """Writes all input files required for a calculation."""
    # this creates the directory if needed
    FileIOCalculator.write_input(self, atoms, properties, system_changes)

    if 'spring' not in self.parameters:  # do not write if NEB
        self.write_poscar()
    self.write_incar()
    if 'kspacing' not in self.parameters:
        self.write_kpoints()
    self.write_potcar()
    self.write_db()


@monkeypatch_class(Vasp)
def write_db(self,
             fname=None,
             atoms=None,
             parser=None,
             overwrite=True,
             keys={},
             data={},
             del_info=[],
             **kwargs):
    """Compile vasp calculation information into a database.
    primarily used to write the DB file. Only row 1 should be in
    the current DB database.

    :param fname: The name of the database to collect calculator
                  information in. Defaults to DB.db in vasp dir.
    :type fname: str

    :param atoms: An ASE atoms object to write to the database. If
                  None, the atoms object will be the image attached
                  to the calculator.
    :type atoms: object

    :param parser: A tool for generating key-value-pairs from the
                   calculators directory path. Pairs will be
                   separated by directory and key-values will be
                   separated by parser. If None, no key-value-pair
                   information will be collected.
    :type parser: str

    :param overwrite: Whether the database file should be overwritten
                      or not.
    :type overwrite: bool

    :param keys: Additional key-value-pairs to include in the database.
    :type keys: dict

    :param data: Additional data to include in the database.
    :type data: dict

    :param del_info: Keys to be removed from the data of key_value_pairs
                     of the DB file.
    :type del_info: list

    """
    from ase.db import connect

    if fname is None:
        fname = os.path.join(self.directory, 'DB.db')

    # Get the atoms object from the calculator
    if atoms is None:
        atoms = self.get_atoms()

    # Get keys-value-pairs from directory name.
    # Collect only path names with 'parser' in them.
    if parser is not None:
        path = [x for x in self.directory.split('/') if parser in x]

        for key_value in path:
            key = key_value.split(parser)[0]
            value = key_value.split(parser)[1]

            # Try to recognize characters and convert to
            # specific data types for easy access later.
            if '.' in value:
                value = float(value)
            elif value.isdigit():
                value = int(value)
            elif value == 'False':
                value = bool(False)
            elif value == 'True':
                value = bool(True)
            else:
                value = str(value)

            # Add directory keys
            keys[key] = value

    data.update({'path': self.directory,
                 'version': self.version,
                 'resort': self.resort,
                 'parameters': self.parameters,
                 'ppp_list': self.ppp_list})
    log.debug('data = {}'.format(data))

    # Only relevant for writing single entry DB file.
    if overwrite:
        log.debug('overwriting db')
        if os.path.exists(fname):
            # Get any current data and keywords.
            with connect(fname) as db:
                try:
                    dbatoms = db.get_atoms(id=1)
                    data.update(dbatoms.data)
                    keys.update(dbatoms.key_value_pairs)
                except (AttributeError, KeyError):
                    pass
            os.unlink(fname)

        # Remove keys and data in del_info.
        for k in del_info:
            if k in keys:
                del keys[k]
            if k in data:
                del data[k]

    log.debug('writing db')

    # Generate the db file
    with connect(fname, use_lock_file=False) as db:
        log.debug('db handle: {}'.format(db))
        db.write(atoms, key_value_pairs=keys, data=data)

    log.debug('Done with db')

    return None


@monkeypatch_class(Vasp)
def write_poscar(self, fname=None):
    """Write the POSCAR file."""
    if fname is None:
        fname = os.path.join(self.directory, 'POSCAR')

    from ase.io.vasp import write_vasp
    write_vasp(fname,
               self.atoms_sorted,
               symbol_count=self.symbol_count)


@monkeypatch_class(Vasp)
def write_incar(self, incar=None):
    """Writes out the INCAR file.

    Boolean values are written as .TRUE./.FALSE.
    integers/floats and strings are written out as is
    lists/tuples are written out as space separated values/

    """

    if incar is None:
        incar = os.path.join(self.directory, 'INCAR')

    incar_keys = list(set(self.parameters) - set(self.special_kwargs))
    d = {key: self.parameters[key] for key in incar_keys}

    with open(incar, 'w') as f:
        f.write('INCAR created by Atomic Simulation Environment\n')
<<<<<<< HEAD
        for key, val in list(d.items()):
=======
        for key, val in d.items():
>>>>>>> a6d2d351
            key = ' ' + key.upper()
            if val is None:
                # Do not write out None values
                # It is how we delete tags
                pass
            # I am very unhappy about this special case.
            elif key == ' RWIGS':
                s = ' '.join([str(val[x[0]]) for x in self.ppp_list])
                f.write('{} = {}\n'.format(key, s))
            elif isinstance(val, bool):
                s = '.TRUE.' if val else '.FALSE.'
                f.write('{} = {}\n'.format(key, s))
            elif isinstance(val, list) or isinstance(val, tuple):
                s = ' '.join([str(x) for x in val])
                f.write('{} = {}\n'.format(key, s))
            else:
                f.write('{} = {}\n'.format(key, val))


@monkeypatch_class(Vasp)
def write_kpoints(self, fname=None):
    """Write out the KPOINTS file.

    The KPOINTS file format is as follows:

    line 1: a comment
    line 2: number of kpoints
        n <= 0   Automatic kpoint generation
        n > 0    explicit number of kpoints
    line 3: kpt format
        if n > 0:
            C,c,K,k = cartesian coordinates
            anything else = reciprocal coordinates
        if n <= 0
            M,m,G,g for Monkhorst-Pack or Gamma grid
            anything else is a special case
    line 4: if n <= 0, the Monkhorst-Pack grid
        if n > 0, then a line per kpoint
    line 5: if n <=0 it is the gamma shift

    After the kpts may be tetrahedra, but we do now support that for
    now.

    """
    if fname is None:
        fname = os.path.join(self.directory, 'KPOINTS')

    p = self.parameters

    kpts = p.get('kpts', None)  # this is a list, or None

    if kpts is None:
        NKPTS = None
    elif len(np.array(kpts).shape) == 1:
        NKPTS = 0  # automatic
    else:
        NKPTS = len(p['kpts'])

    # figure out the mode
    if NKPTS == 0 and not p.get('gamma', None):
        MODE = 'm'  # automatic monkhorst-pack
    elif NKPTS == 0 and p.get('gamma', None):
        MODE = 'g'  # automatic gamma monkhorst pack
    # we did not trigger automatic kpoints
    elif p.get('kpts_nintersections', None) is not None:
        MODE = 'l'
    elif p.get('reciprocal', None) is True:
        MODE = 'r'
    else:
        MODE = 'c'

    with open(fname, 'w') as f:
        # line 1 - comment
        f.write('KPOINTS created by Atomic Simulation Environment\n')
        # line 2 - number of kpts
        if MODE in ['c', 'k', 'm', 'g', 'r']:
            f.write('{}\n'.format(NKPTS))
        elif MODE in ['l']:  # line mode, default intersections is 10
            f.write('{}\n'.format(p.get('kpts_nintersections')))

        # line 3
        if MODE in ['m', 'g']:
            if MODE == 'm':
                f.write('Monkhorst-Pack\n')  # line 3
            elif MODE == 'g':
                f.write('Gamma\n')
        elif MODE in ['c', 'k']:
            f.write('Cartesian\n')
        elif MODE in ['l']:
            f.write('Line-mode\n')
        else:
            f.write('Reciprocal\n')

        # line 4
        if MODE in ['m', 'g']:
            f.write('{0} {1} {2}\n'.format(*p.get('kpts', (1, 1, 1))))
        elif MODE in ['c', 'k', 'r']:
            for n in range(NKPTS):
                # I assume you know to provide the weights
                f.write('{0} {1} {2} {3}\n'.format(*p['kpts'][n]))
        elif MODE in ['l']:
            if p.get('reciprocal', None) is False:
                f.write('Cartesian\n')
            else:
                f.write('Reciprocal\n')
            for n in range(NKPTS):
                f.write('{0} {1} {2}\n'.format(*p['kpts'][n]))

        # line 5 - only if we are in automatic mode
        if MODE in ['m', 'g']:
<<<<<<< HEAD
            
            if p.get('gamma', None):
                try:
                    if len(p.get('gamma')) == 3:
                        f.write('{0} {1} {2}\n'.format(*p['gamma']))
                except(TypeError):
                    # When gamma=True
                    f.write('0.0 0.0 0.0\n')
=======
            if p.get('gamma', None):
                f.write('{0} {1} {2}\n'.format(*p['gamma']))
>>>>>>> a6d2d351
            else:
                f.write('0.0 0.0 0.0\n')


@monkeypatch_class(Vasp)
def write_potcar(self, fname=None):
    """Writes the POTCAR file.

    POTCARs are expected in $VASP_PP_PATH.

    """
    if fname is None:
        fname = os.path.join(self.directory, 'POTCAR')

    with open(fname, 'wb') as potfile:
        for _, pfile, _ in self.ppp_list:
            pfile = os.path.join(os.environ['VASP_PP_PATH'], pfile)
<<<<<<< HEAD
            with open(pfile, 'rb') as f:
                potfile.write(f.read())
=======
            if not os.path.exists(pfile):
                raise Exception('{} does not exist', pfile)
            with open(pfile, 'rb') as f:
                potfile.write(f.read())
                log.debug('Added pfile')
>>>>>>> a6d2d351
<|MERGE_RESOLUTION|>--- conflicted
+++ resolved
@@ -8,13 +8,8 @@
 """
 import os
 import numpy as np
-<<<<<<< HEAD
-from . import vasp
-from .monkeypatch import monkeypatch_class
-=======
 from .vasp import Vasp, log
 from vasp.monkeypatch import monkeypatch_class
->>>>>>> a6d2d351
 from ase.calculators.calculator import FileIOCalculator
 
 
@@ -182,11 +177,7 @@
 
     with open(incar, 'w') as f:
         f.write('INCAR created by Atomic Simulation Environment\n')
-<<<<<<< HEAD
-        for key, val in list(d.items()):
-=======
         for key, val in d.items():
->>>>>>> a6d2d351
             key = ' ' + key.upper()
             if val is None:
                 # Do not write out None values
@@ -297,19 +288,8 @@
 
         # line 5 - only if we are in automatic mode
         if MODE in ['m', 'g']:
-<<<<<<< HEAD
-            
-            if p.get('gamma', None):
-                try:
-                    if len(p.get('gamma')) == 3:
-                        f.write('{0} {1} {2}\n'.format(*p['gamma']))
-                except(TypeError):
-                    # When gamma=True
-                    f.write('0.0 0.0 0.0\n')
-=======
             if p.get('gamma', None):
                 f.write('{0} {1} {2}\n'.format(*p['gamma']))
->>>>>>> a6d2d351
             else:
                 f.write('0.0 0.0 0.0\n')
 
@@ -327,13 +307,8 @@
     with open(fname, 'wb') as potfile:
         for _, pfile, _ in self.ppp_list:
             pfile = os.path.join(os.environ['VASP_PP_PATH'], pfile)
-<<<<<<< HEAD
-            with open(pfile, 'rb') as f:
-                potfile.write(f.read())
-=======
             if not os.path.exists(pfile):
                 raise Exception('{} does not exist', pfile)
             with open(pfile, 'rb') as f:
                 potfile.write(f.read())
-                log.debug('Added pfile')
->>>>>>> a6d2d351
+                log.debug('Added pfile')