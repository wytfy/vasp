--- conflicted
+++ resolved
@@ -1,13 +1,7 @@
-<<<<<<< HEAD
-"""Calculate bandstructure diagrams in vasp"""
-from . import vasp
-from .monkeypatch import monkeypatch_class
-=======
 """Calculate bandstructure diagrams in jasp"""
 from .vasp import Vasp
 from .monkeypatch import monkeypatch_class
 from ase.dft import DOS
->>>>>>> a6d2d351
 
 import os
 import numpy as np
@@ -18,14 +12,7 @@
     import matplotlib  # noqa
     matplotlib.use('Agg')
 
-<<<<<<< HEAD
-# TODO
-
-import matplotlib.pyplot as plt
-from ase.dft import DOS
-=======
 import matplotlib.pyplot as plt  # noqa
->>>>>>> a6d2d351
 
 
 @monkeypatch_class(Vasp)
