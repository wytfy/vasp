--- conflicted
+++ resolved
@@ -9,13 +9,8 @@
 
 """
 import numpy as np
-<<<<<<< HEAD
-from . import vasp
-from .vasp import log
-=======
 import vasp
 from .vasp import log, Vasp
->>>>>>> a6d2d351
 from .monkeypatch import monkeypatch_class
 from ase.calculators.calculator import FileIOCalculator
 
@@ -52,11 +47,7 @@
 
     # we don't consider None values to be changed if the keyword was
     # not originally in the parameters.
-<<<<<<< HEAD
-    cp = {k: v for k, v in changed_parameters.items()
-=======
     cp = {k: v for k, v in list(changed_parameters.items())
->>>>>>> a6d2d351
           if v is not None and k not in original_params}
 
     if cp != {}:
