--- conflicted
+++ resolved
@@ -2,13 +2,8 @@
 
 import os
 import numpy as np
-<<<<<<< HEAD
-from . import vasp
-from .vasp import log
-=======
 import vasp
 from .vasp import log, Vasp
->>>>>>> a6d2d351
 from .monkeypatch import monkeypatch_class
 
 from ase.data import atomic_masses
